--- conflicted
+++ resolved
@@ -1676,9 +1676,9 @@
 	public static void main(String[] args) throws Exception {
 		// for testing the -server option of the JVM:
 		//   time java -server -cp .:../lib/trove-2.1.0.jar -Xms800m -Xmx1200m de/dfki/lt/hfc/ForwardChainer
-		
+
     //Namespace.shortIsDefault = false;
-    
+
     // call THIS with equivalence class reduction DISABLED
     /*
     ForwardChainer fc =	new ForwardChainer(100000, 500000,
@@ -1692,12 +1692,8 @@
 
 		// call THIS with equivalence class reduction ENABLED
 
-<<<<<<< HEAD
 		//Namespace.shortIsDefault = false;
-=======
-    //Namespace.shortIsDefault = false;
->>>>>>> 51979579
-    
+
 		ForwardChainer fc =	new ForwardChainer(100000, 500000,
 																					 "/Users/krieger/Desktop/Java/HFC/hfc/src/resources/default.eqred.nt",
 																					 "/Users/krieger/Desktop/Java/HFC/hfc/src/resources/default.eqred.rdl",
